--- conflicted
+++ resolved
@@ -277,13 +277,6 @@
    "metadata": {},
    "outputs": [],
    "source": [
-<<<<<<< HEAD
-    "myStr = epy.phjGetStrFromArgOrFile(phjStr = 'Hello',\n",
-    "                                   phjPathAndFileName = 'asgsg',\n",
-    "                                   phjAllowedAttempts = 3,\n",
-    "                                   phjPrintResults = False)\n",
-    "\n",
-=======
     "help(epy.phjGetStrFromArgOrFile)"
    ]
   },
@@ -305,7 +298,6 @@
     "\n",
     "print('String in myStr variable')\n",
     "print('------------------------')\n",
->>>>>>> 5dcc747f
     "print(myStr)"
    ]
   },
@@ -331,17 +323,11 @@
    "metadata": {},
    "outputs": [],
    "source": [
-<<<<<<< HEAD
-    "myStr = epy.phjReadTextFromFile(phjPathAndFileName = '/Users/username/Desktop/myTextFile.txt',\n",
-    "                                phjMaxAttempts = 0,\n",
-    "                                phjPrintResults = False)"
-=======
     "myStr = epy.phjReadTextFromFile(phjPathAndFileName = './myEpydemiologyTestFile.txt',\n",
     "                                phjMaxAttempts = 3,\n",
     "                                phjPrintResults = False)\n",
     "\n",
     "print(myStr)"
->>>>>>> 5dcc747f
    ]
   },
   {
